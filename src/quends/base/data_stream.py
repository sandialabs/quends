import math

import numpy as np
import pandas as pd
from scipy.optimize import curve_fit
from scipy.stats import norm, rankdata
from sklearn.preprocessing import MinMaxScaler
from statsmodels.robust.scale import mad
from statsmodels.tsa.stattools import acf, adfuller


def deduplicate_history(history):
    """
    Remove duplicate operations from a history list, keeping only the most recent occurrence of each operation.

    Scans the history of operations (each represented as a dict with at least an 'operation' key)
    from end to start, retaining only the last entry for each unique operation name while preserving
    the overall order of those final occurrences.

    Parameters
    ----------
    history : list of dict
        Each dict must contain:
          - 'operation': str, the name of the operation.
          - additional keys for operation-specific metadata (e.g., 'options').

    Returns
    -------
    list of dict
        A filtered list with only the final entry of each operation, ordered as in the original list.
    """
    seen = set()
    out = []
    # Reverse to keep last call
    for entry in reversed(history):
        op = entry["operation"]
        if op not in seen:
            out.append(entry)
            seen.add(op)
    return list(reversed(out))


<<<<<<< HEAD

=======
>>>>>>> 8a8a0f02
def to_native_types(obj):
    """
    Recursively convert NumPy scalar and array types in nested structures to native Python types.

    This function walks through dictionaries, lists, tuples, NumPy scalars, and arrays,
    converting them into Python built-ins:

    - NumPy scalar → Python int or float
    - NumPy array  → Python list (recursively)

    Parameters
    ----------
    obj : any
        The object to convert. Supported container types are dict, list, tuple,
        NumPy ndarray/scalar. Other types are returned unchanged.

    Returns
    -------
    any
        A new object mirroring the input structure but with all NumPy data types replaced
        by their native Python equivalents.
    """
    if isinstance(obj, dict):
        return {k: to_native_types(v) for k, v in obj.items()}
    elif isinstance(obj, (list, tuple)):
        t = type(obj)
        return t([to_native_types(v) for v in obj])
    elif isinstance(obj, (np.generic,)):
        return obj.item()
    else:
        return obj


class DataStream:
    """
    A pipeline for time-series and simulation trace analysis with provenance tracking.

    DataStream encapsulates a pandas DataFrame with a required 'time' column and any number of
    signal columns.  All analysis methods record their operation name and options in an internal
    history, and returned results include deduplicated metadata lineage.

    Core features include:
    - Stationarity testing and steady-state trimming via multiple methods.
    - Statistical summaries: means, uncertainties, confidence intervals, and effective sample size (ESS).
    - Robust ESS estimation using rank-based and pairwise correlation techniques.
    - Incremental and cumulative statistics, plus sample-size planning via power-law fits.

    Attributes
    ----------
    df : pandas.DataFrame
        The underlying time-series data, with 'time' as one column.
    _history : list of dict
        Records of all operations performed, including their options.
    """

    def __init__(self, df: pd.DataFrame, _history=None):
        """
        Initialize a DataStream.

        Parameters
        ----------
        df : pandas.DataFrame
            Must contain a 'time' column and one or more signal columns.
        _history : list of dict, optional
            Existing operation history to inherit.  If None, starts empty.
        """
        self.df = df
        self._history = list(_history) if _history is not None else []

    def _add_history(self, operation, options):
        """
        Record an operation and its options into the internal history.

        Private helper; not intended for external use.
        """
<<<<<<< HEAD
        options = {k: v for k, v in options.items() if k not in ('self', 'cls', '__class__')}
        self._history.append({
            "operation": operation,
            "options": options
        })
    def get_metadata(self):
        """
        Return the deduplicated operation history for this DataStream.
        Returns
        -------
            list of dict
            The deduplicated operation history, with options for each operation.
        """
        return deduplicate_history(self._history)
    
    
=======
        options = {
            k: v for k, v in options.items() if k not in ("self", "cls", "__class__")
        }
        self._history.append({"operation": operation, "options": options})

>>>>>>> 8a8a0f02
    def head(self, n=5):
        """
        Return the first `n` rows of the underlying DataFrame.

        Parameters
        ----------
        n : int, optional
            Number of rows to return. Defaults to 5.

        Returns
        -------
        pandas.DataFrame
            The first `n` rows of the DataFrame.
        """
        return self.df.head(n)

    def __len__(self):
        """
        Return the number of rows in the DataStream.

        Returns
        -------
        int
            Row count of `self.df`.
        """
        return len(self.df)

    def variables(self):
        """
        List the signal variable (column) names, excluding the 'time' column.

        Returns
        -------
        Index
            ColumnIndex of variable names in `self.df`.
        """
        return self.df.columns

    def trim(
        self,
        column_name,
        batch_size=10,
        start_time=0.0,
        method="std",
        threshold=None,
        robust=True,
    ):
        """
        Trim the DataStream to its steady-state portion based on a chosen detection method.
        Always returns a DataStream (possibly empty if trim fails), with operation metadata
        and any messages stored in the _history attribute.

        Parameters
        ----------
        column_name : str
            Name of the signal column to analyze for steady-state.
        batch_size : int, default=10
            Window size for steady-state detection.
        start_time : float, default=0.0
            Earliest time to consider in the analysis.
        method : {'std', 'threshold', 'rolling_variance'}, default='std'
            Detection method:
            - 'std': sliding std-based criteria (requires stationarity).
            - 'threshold': rolling-std threshold (requires `threshold`).
            - 'rolling_variance': comparison to mean variance times `threshold`.
        threshold : float or None
            Threshold value for the 'threshold' or 'rolling_variance' methods.
        robust : bool, default=True
            Use median/MAD instead of mean/std for the 'std' method.

        Returns
        -------
        DataStream
            New DataStream containing the trimmed data, or empty if trimming failed.
            Operation metadata and any messages are in the ._history attribute.
        """
<<<<<<< HEAD
        # Check for stationarity
=======
        # --------- COMPATIBILITY PATCH: window_size or batch_size --------------
        # if window_size is not None and batch_size != 10:  # 10 is your default batch_size
        #    print("Warning: Both window_size and batch_size were specified. Using window_size.")
        # if window_size is not None:
        #    batch_size = window_size
        # -----------------------------------------------------------------------
>>>>>>> 8a8a0f02
        stationary_result = self.is_stationary(column_name)
        is_stat = (
            stationary_result.get(column_name, False)
            if isinstance(stationary_result, dict)
            else bool(stationary_result)
        )
        new_history = self._history.copy()
        options = dict(
            column_name=column_name,
            batch_size=batch_size,
            start_time=start_time,
            method=method,
            threshold=threshold,
            robust=robust,
        )
        if not is_stat:
            options["message"] = (
                f"Column '{column_name}' is not stationary. "
                "Steady-state trimming requires stationary data."
            )
            new_history.append({"operation": "trim", "options": options})
<<<<<<< HEAD
            # Return a DataStream with an empty dataframe, but history is preserved
            empty_df = self.df.iloc[0:0].copy()
            return DataStream(empty_df, _history=new_history)
=======
            return {
                "results": None,
                "metadata": deduplicate_history(new_history),
                "message": options["message"],
            }
            # return {"results": None, "metadata": deduplicate_history(new_history)}
>>>>>>> 8a8a0f02

        # Preprocess
        data = self.df[self.df["time"] >= start_time].reset_index(drop=True)
        non_zero_index = data[data[column_name] > 0].index.min()
        if non_zero_index is not None and non_zero_index > 0:
            data = data.loc[non_zero_index:].reset_index(drop=True)

        # Steady-state detection
        if method == "std":
            steady_state_start_time = self.find_steady_state_std(
                data, column_name, window_size=batch_size, robust=robust
            )
        elif method == "threshold":
            if threshold is None:
                options["message"] = (
                    "Threshold must be specified for the 'threshold' method."
                )
                new_history.append({"operation": "trim", "options": options})
                return DataStream(self.df.iloc[0:0].copy(), _history=new_history)
            steady_state_start_time = self.find_steady_state_threshold(
                data, column_name, window_size=batch_size, threshold=threshold
            )
        elif method == "rolling_variance":
            threshold = threshold if threshold is not None else 0.1
            steady_state_start_time = self.find_steady_state_rolling_variance(
                data, column_name, window_size=batch_size, threshold=threshold
            )
        else:
            options["message"] = (
                "Invalid method. Choose 'std', 'threshold', or 'rolling_variance'."
            )
            new_history.append({"operation": "trim", "options": options})
            return DataStream(self.df.iloc[0:0].copy(), _history=new_history)

        options["sss_start"] = steady_state_start_time
        if steady_state_start_time is not None:
            trimmed_df = self.df.loc[
                self.df["time"] >= steady_state_start_time, ["time", column_name]
            ].reset_index(drop=True)
            new_history.append({"operation": "trim", "options": options})
<<<<<<< HEAD
            return DataStream(trimmed_df, _history=new_history)
=======
            return {
                "results": DataStream(trimmed_df, _history=new_history),
                "metadata": deduplicate_history(new_history),
            }
>>>>>>> 8a8a0f02
        else:
            options["message"] = (
                f"Steady-state start time could not be determined for column '{column_name}'."
            )
            new_history.append({"operation": "trim", "options": options})
<<<<<<< HEAD
            return DataStream(self.df.iloc[0:0].copy(), _history=new_history)
=======
            return {
                "results": None,
                "metadata": deduplicate_history(new_history),
                "message": options["message"],
            }
            # return {"results": None, "metadata": deduplicate_history(new_history)}
>>>>>>> 8a8a0f02

    @staticmethod
    def find_steady_state_std(data, column_name, window_size=10, robust=True):
        """
        Identify the earliest time point when the signal remains within ±1/2/3σ proportions.

        Parameters
        ----------
        data : DataFrame
            Subset of the original df (must include 'time' and signal column).
        column_name : str
        window_size : int
            Number of samples to evaluate the steady-state criteria.
        robust : bool
            If True, use median and MAD; else mean and std.

        Returns
        -------
        float or None
            Detected start time of steady-state, or None if not found.
        """
        time_filtered = data["time"].values
        signal_filtered = data[column_name].values
        for i in range(len(signal_filtered) - window_size + 1):
            remaining_data = signal_filtered[i:]
            if robust:
                central_value = np.median(remaining_data)
                scale_value = mad(remaining_data)
            else:
                central_value = np.mean(remaining_data)
                scale_value = np.std(remaining_data)
            within_1 = np.mean(np.abs(remaining_data - central_value) <= scale_value)
            within_2 = np.mean(
                np.abs(remaining_data - central_value) <= 2 * scale_value
            )
            within_3 = np.mean(
                np.abs(remaining_data - central_value) <= 3 * scale_value
            )
            if within_1 >= 0.68 and within_2 >= 0.95 and within_3 >= 0.99:
                return time_filtered[i]
        return None

    @staticmethod
    def find_steady_state_rolling_variance(
        data, column_name, window_size=50, threshold=0.1
    ):
        """
        Detect steady-state when rolling variance falls below a fraction of its mean.

        Parameters
        ----------
        data : DataFrame
        column_name : str
        window_size : int
        threshold : float
            Fraction of mean rolling std below which to consider steady-state.

        Returns
        -------
        float or None
            Time of first below-threshold variance, or None.
        """
        ts = data[["time", column_name]].dropna()
        time_values = ts["time"]
        signal_values = ts[column_name]
        rolling_variance = signal_values.rolling(window=window_size).std()
        threshold_val = rolling_variance.mean() * threshold
        steady_state_index = np.where(rolling_variance < threshold_val)[0]
        if len(steady_state_index) > 0:
            return time_values.iloc[steady_state_index[0]]
        return None

    @staticmethod
    def normalize_data(df):
        """
        Min-Max normalize all signal columns (excluding 'time') to [0,1].

        Parameters
        ----------
        df : pandas.DataFrame

        Returns
        -------
        pandas.DataFrame
        """
        scaler = MinMaxScaler()
        df.iloc[:, 1:] = scaler.fit_transform(df.iloc[:, 1:])
        return df

    @staticmethod
    def find_steady_state_threshold(data, column_name, window_size, threshold):
        """
        Use rolling standard deviation on normalized data to detect steady-state.

        Parameters
        ----------
        data : DataFrame
        column_name : str
        window_size : int
        threshold : float
            Std threshold under which to mark steady-state.

        Returns
        -------
        float or None
        """
        normalized_data = DataStream.normalize_data(data.copy())
        time_series = normalized_data[["time", column_name]]
        if len(time_series) < window_size:
            return None
        rolling_std = time_series[column_name].rolling(window=window_size).std()
        common_idx = time_series.index.intersection(rolling_std.index)
        steady_state = time_series.loc[common_idx, "time"][
            rolling_std.loc[common_idx] < threshold
        ]
        if not steady_state.empty:
            return steady_state.iloc[0]
        return None

    # ----------- ESS (classic and robust) ----------------
    def effective_sample_size(self, column_names=None, alpha=0.05):
        """
        Compute classic ESS based on significant autocorrelation lags.

        Records the operation in history.

        Parameters
        ----------
        column_names : str or list of str or None
            Columns to compute ESS for; defaults to all except 'time'.
        alpha : float
            Significance level for autocorrelation cutoff.

        Returns
        -------
        dict
            {'results': {col: ESS_int or message}, 'metadata': history}
        """
        self._add_history(
            "effective_sample_size", {"column_names": column_names, "alpha": alpha}
        )
        if column_names is None:
            column_names = [col for col in self.df.columns if col != "time"]
        elif isinstance(column_names, str):
            column_names = [column_names]
        results = {}
        for col in column_names:
            if col not in self.df.columns:
                results[col] = {
                    "message": f"Column '{col}' not found in the DataStream."
                }
                continue
            filtered = self.df[col].dropna()
            if filtered.empty:
                results[col] = {
                    "effective_sample_size": None,
                    "message": "No data available for computation.",
                }
                continue
            n = len(filtered)
            nlags = int(n / 4)
            acf_values = acf(filtered, nlags=nlags)
            z_critical = norm.ppf(1 - alpha / 2)
            conf_interval = z_critical / np.sqrt(n)
            significant_lags = np.where(np.abs(acf_values[1:]) > conf_interval)[0]
            acf_sum = np.sum(np.abs(acf_values[1:][significant_lags]))
            ESS = n / (1 + 2 * acf_sum)
            results[col] = int(np.ceil(ESS))
        metadata = deduplicate_history(self._history)
        return {"results": to_native_types(results), "metadata": metadata}

    @staticmethod
    def robust_effective_sample_size(
        x,
        rank_normalize=True,
        min_samples=8,
        return_relative=False,
    ):
        """
        Compute a robust ESS via pairwise autocorrelations and optional rank-normalization.

        Parameters
        ----------
        x : array-like
        rank_normalize : bool
        min_samples : int
        return_relative : bool

        Returns
        -------
        float or tuple
            ESS (and ESS/n ratio if return_relative).
        """
        x = np.asarray(x)
        x = x[~np.isnan(x)]
        n = len(x)
        if n < min_samples:
            return np.nan if not return_relative else (np.nan, np.nan)
        if np.all(x == x[0]):
            return float(n) if not return_relative else (float(n), 1.0)
        if rank_normalize:
            x = rankdata(x, method="average")
            x = (x - np.mean(x)) / np.std(x, ddof=0)
        else:
            x = x - np.mean(x)
        var = np.var(x, ddof=0)
        if var == 0:
            return float(n) if not return_relative else (float(n), 1.0)
        acorr = np.empty(n)
        acorr[0] = 1.0
        for lag in range(1, n):
            v1 = x[:-lag]
            v2 = x[lag:]
            acorr[lag] = np.dot(v1, v2) / ((n - lag) * var)
        s = 0.0
        t = 1
        while t + 1 < n:
            pair_sum = acorr[t] + acorr[t + 1]
            if pair_sum < 0:
                break
            s += pair_sum
            t += 2
        ess = n / (1 + 2 * s)
        ess = max(1.0, min(ess, n))
        if return_relative:
            return ess, ess / n
        return ess

    def ess_robust(
        self,
        column_names=None,
        rank_normalize=False,
        min_samples=8,
        return_relative=False,
    ):
        """
        Wrapper for `robust_effective_sample_size` over multiple columns.

        Records the operation in history.

        Parameters
        ----------
        column_names : str or list or None
        rank_normalize : bool
        min_samples : int
        return_relative : bool

        Returns
        -------
        dict
            {'results': {col: ESS or tuple}, 'metadata': history}
        """
        self._add_history(
            "ess_robust",
            {
                "column_names": column_names,
                "rank_normalize": rank_normalize,
                "min_samples": min_samples,
                "return_relative": return_relative,
            },
        )
        if column_names is None:
            column_names = [col for col in self.df.columns if col != "time"]
        elif isinstance(column_names, str):
            column_names = [column_names]
        results = {}
        for col in column_names:
            if col not in self.df.columns:
                results[col] = {"error": f"Column '{col}' not found."}
                continue
            x = self.df[col].dropna().values
            ess = self.robust_effective_sample_size(
                x,
                rank_normalize=rank_normalize,
                min_samples=min_samples,
                return_relative=return_relative,
            )
            results[col] = ess
        metadata = deduplicate_history(self._history)
        return {"results": to_native_types(results), "metadata": metadata}

    # --------- Statistical summaries (unchanged except metadata) --------
    def _mean(self, column_name=None, method="non-overlapping", window_size=None):
        """
        Compute block or sliding window means for each column.

        Private helper for compute_statistics and confidence intervals.
        """
        results = {}
        for col in self._get_columns(column_name):
            column_data = self.df[col].dropna()
            if column_data.empty:
                results[col] = {"error": f"No data available for column '{col}'"}
                continue
            est_win = self._estimate_window(col, column_data, window_size)
            proc_data = self._process_column(column_data, est_win, method)
            results[col] = {
                "mean": float(np.mean(proc_data)),
                "window_size": int(est_win),
            }
        return results

    def _mean_uncertainty(
        self, column_name=None, ddof=1, method="non-overlapping", window_size=None
    ):
        """
        Estimate the standard error of the mean via block/sliding windows.

        Private helper.
        """
        results = {}
        for col in self._get_columns(column_name):
            column_data = self.df[col].dropna()
            if column_data.empty:
                results[col] = {"error": f"No data available for column '{col}'"}
                continue
            est_win = self._estimate_window(col, column_data, window_size)
            proc_data = self._process_column(column_data, est_win, method)
            if method == "sliding":
                step = max(1, est_win // 4)
                effective_n = len(proc_data[::step])
            else:
                effective_n = len(proc_data)
            uncertainty = float(np.std(proc_data, ddof=ddof) / np.sqrt(effective_n))
            results[col] = {
                "mean_uncertainty": uncertainty,
                "window_size": int(est_win),
            }
        return results

    def _confidence_interval(
        self, column_name=None, ddof=1, method="non-overlapping", window_size=None
    ):
        """
        Build 95% confidence intervals around block/sliding means.

        Private helper.
        """
        results = {}
        mean_results = self._mean(column_name, method=method, window_size=window_size)
        uncertainty_results = self._mean_uncertainty(
            column_name, ddof=ddof, method=method, window_size=window_size
        )
        for col in self._get_columns(column_name):
            if col not in mean_results or col not in uncertainty_results:
                results[col] = {"error": f"Missing data for column '{col}'"}
                continue
            mean_val = mean_results[col]["mean"]
            uncertainty_val = uncertainty_results[col]["mean_uncertainty"]
            ci_lower = mean_val - 1.96 * uncertainty_val
            ci_upper = mean_val + 1.96 * uncertainty_val
            results[col] = {
                "confidence_interval": (float(ci_lower), float(ci_upper)),
                "window_size": int(mean_results[col]["window_size"]),
            }
        return results

    def compute_statistics(
        self, column_name=None, ddof=1, method="non-overlapping", window_size=None
    ):
        """
        Aggregate statistics: mean, uncertainty, CI, pm_std bounds, ESS, and window size.

        Appends the operation to history and embeds deduplicated metadata in the results.

        Parameters
        ----------
        column_name : str or list or None
        ddof : int
        method : {'sliding', 'non-overlapping'}
        window_size : int or None

        Returns
        -------
        dict
            {col: {statistics...}, 'metadata': history}
        """
        statistics = {}
        columns = self._get_columns(column_name)
        mean_results = self._mean(column_name, method=method, window_size=window_size)
        mu_results = self._mean_uncertainty(
            column_name, ddof=ddof, method=method, window_size=window_size
        )
        ci_results = self._confidence_interval(
            column_name, ddof=ddof, method=method, window_size=window_size
        )
        ess_dict = self.effective_sample_size(column_names=column_name)
        for col in columns:
            column_data = self.df[col].dropna()
            if column_data.empty:
                statistics[col] = {"error": f"No data available for column '{col}'"}
                continue
            mean_val = mean_results[col]["mean"]
            mean_uncertainty = mu_results[col]["mean_uncertainty"]
            ci = ci_results[col]["confidence_interval"]
            est_win = mean_results[col]["window_size"]
            ess_val = ess_dict["results"].get(col, 10)
            statistics[col] = {
                "mean": mean_val,
                "mean_uncertainty": mean_uncertainty,
                "confidence_interval": ci,
                "pm_std": (mean_val - mean_uncertainty, mean_val + mean_uncertainty),
                "effective_sample_size": ess_val,
                "window_size": est_win,
            }
        op_options = dict(
            column_name=column_name,
            ddof=ddof,
            method=method,
            window_size=window_size,
        )
        full_history = self._history.copy()
        full_history.append({"operation": "compute_statistics", "options": op_options})
        statistics["metadata"] = deduplicate_history(full_history)
        return to_native_types(statistics)

    def cumulative_statistics(
        self, column_name=None, method="non-overlapping", window_size=None
    ):
        """
        Generate cumulative mean and uncertainty time series for each column.

        Records operation and returns per-column cumulative arrays plus window_size.
        """
        results = {}
        for col in self._get_columns(column_name):
            column_data = self.df[col].dropna()
            if column_data.empty:
                results[col] = {"error": f"No data available for column '{col}'"}
                continue
            est_win = self._estimate_window(col, column_data, window_size)
            proc_data = self._process_column(column_data, est_win, method)
            cumulative_mean = proc_data.expanding().mean()
            cumulative_std = proc_data.expanding().std()
            count = proc_data.expanding().count()
            standard_error = cumulative_std / np.sqrt(count)
            results[col] = {
                "cumulative_mean": cumulative_mean.tolist(),
                "cumulative_uncertainty": cumulative_std.tolist(),
                "standard_error": standard_error.tolist(),
                "window_size": int(est_win),
            }
        op_options = dict(
            column_name=column_name, method=method, window_size=window_size
        )
        full_history = self._history.copy()
        full_history.append(
            {"operation": "cumulative_statistics", "options": op_options}
        )
        results["metadata"] = deduplicate_history(full_history)
        return to_native_types(results)

    def additional_data(
        self,
        column_name=None,
        ddof=1,
        method="sliding",
        window_size=None,
        reduction_factor=0.1,
    ):
        """
        Estimate additional sample size needed to reduce SEM by `reduction_factor` via power-law fit.

        Records operation and returns model parameters and sample projections.
        """
        stats = self.cumulative_statistics(
            column_name, method=method, window_size=window_size
        )
        results = {}
        columns = self._get_columns(column_name)
        for col in columns:
            if "cumulative_uncertainty" not in stats.get(col, {}):
                results[col] = {"error": f"No cumulative SEM data for column '{col}'"}
                continue
            column_data = self.df[col].dropna()
            est_win = self._estimate_window(col, column_data, window_size)
            cum_sem = np.array(stats[col]["cumulative_uncertainty"])
            n_current = len(cum_sem)
            cumulative_count = np.arange(1, n_current + 1)
            mask = np.isfinite(cum_sem)
            valid_count = cumulative_count[mask]
            valid_sem = cum_sem[mask]
            if len(valid_count) < 2:
                results[col] = {"error": "Not enough valid data points for fitting."}
                continue

            def power_law_model(n, A, p):
                return A / (n**p)

            popt, _ = curve_fit(power_law_model, valid_count, valid_sem, p0=[1.0, 0.5])
            A_est, p_est = popt
            p_est = abs(p_est)
            current_sem = power_law_model(n_current, A_est, p_est)
            target_sem = (1 - reduction_factor) * current_sem
            n_target = (A_est / target_sem) ** (1 / p_est)
            additional_samples = n_target - n_current
            if method == "non-overlapping":
                additional_samples *= est_win
            results[col] = {
                "A_est": float(A_est),
                "p_est": float(p_est),
                "n_current": int(n_current),
                "current_sem": float(current_sem),
                "target_sem": float(target_sem),
                "n_target": float(n_target),
                "additional_samples": int(math.ceil(additional_samples)),
                "window_size": int(est_win),
            }
        op_options = dict(
            column_name=column_name,
            ddof=ddof,
            method=method,
            window_size=window_size,
            reduction_factor=reduction_factor,
        )
        full_history = self._history.copy()
        full_history.append({"operation": "additional_data", "options": op_options})
        results["metadata"] = deduplicate_history(full_history)
        return to_native_types(results)

    # ------ Helper functions --------
    def _get_columns(self, column_name):
        """
        Resolve `column_name` parameter into a list of valid DataFrame columns.

        Returns
        -------
        list of str
        """
        if column_name is None:
            return [col for col in self.df.columns if col != "time"]
        return [column_name] if isinstance(column_name, str) else column_name

    def _estimate_window(self, col, column_data, window_size):
        """
        Determine block size: either user-provided or derived from ESS.

        Ensures a minimum window of 5 samples.
        """
        if window_size is None:
            # Get ESS dictionary from method
            ess_results = self.effective_sample_size(column_names=col)
            # Unpack the result
            ess_val = None
            if isinstance(ess_results, dict) and "results" in ess_results:
                ess_val = ess_results["results"].get(col, 10)
            else:
                ess_val = (
                    ess_results.get(col, 10) if isinstance(ess_results, dict) else 10
                )
            # Avoid division by zero or negative
            try:
                ess_val = max(1, int(round(ess_val)))
            except Exception:
                ess_val = 10
            return max(5, len(column_data) // ess_val)
        return window_size

    # def _estimate_window(self, col, column_data, window_size):
    #    if window_size is None:
    #        ess_results = self.effective_sample_size(column_names=col)
    #        ess_value = ess_results["results"].get(col, 10)
    #        return max(5, len(column_data) // ess_value)
    #    return window_size

    def _process_column(self, column_data, estimated_window, method):
        """
        Transform a 1D series into block or sliding window means.

        Parameters
        ----------
        column_data : pandas.Series
        estimated_window : int
        method : {'sliding', 'non-overlapping'}

        Returns
        -------
        pandas.Series
        """
        if method == "sliding":
            return column_data.rolling(window=estimated_window).mean().dropna()
        elif method == "non-overlapping":
            step_size = max(1, estimated_window)  # max(1, estimated_window // 4)
            window_means = [
                np.mean(column_data[i : i + estimated_window])
                for i in range(0, len(column_data) - estimated_window + 1, step_size)
            ]
            return pd.Series(
                window_means,
                index=np.arange(
                    estimated_window // 2,
                    len(window_means) * step_size + estimated_window // 2,
                    step_size,
                ),
            )
        else:
            raise ValueError("Invalid method. Choose 'sliding' or 'non-overlapping'.")

    def is_stationary(self, columns):
        """
        Perform Augmented Dickey-Fuller test for each specified column.

        Records operation in history and returns a dict of bool or error.

        Parameters
        ----------
        columns : str or list of str

        Returns
        -------
        dict
            {column: True if stationary (p<0.05), else False or error message}
        """
        self._add_history("is_stationary", {"columns": columns})
        if isinstance(columns, str):
            columns = [columns]
        results = {}
        for column in columns:
            try:
                p_value = adfuller(self.df[column].dropna(), autolag="AIC")[1]
                results[column] = p_value < 0.05
            except Exception as e:
                results[column] = f"Error: {e}"
        return results

    # === Compatibility wrappers for legacy tests ===

    def mean(self, column_name=None, method="non-overlapping", window_size=None):
        """
        Legacy wrapper for test compatibility. Returns only mean (not dict).
        """
        results = self._mean(
            column_name=column_name, method=method, window_size=window_size
        )
        if column_name is None:
            # Return dict of means for all columns
            return {col: val["mean"] for col, val in results.items() if "mean" in val}
        col = column_name if isinstance(column_name, str) else list(results.keys())[0]
        return results[col]["mean"]

    def mean_uncertainty(
        self, column_name=None, ddof=1, method="non-overlapping", window_size=None
    ):
        """
        Legacy wrapper for test compatibility. Returns only mean_uncertainty (not dict).
        """
        results = self._mean_uncertainty(
            column_name=column_name, ddof=ddof, method=method, window_size=window_size
        )
        if column_name is None:
            return {
                col: val["mean_uncertainty"]
                for col, val in results.items()
                if "mean_uncertainty" in val
            }
        col = column_name if isinstance(column_name, str) else list(results.keys())[0]
        return results[col]["mean_uncertainty"]

    def confidence_interval(
        self, column_name=None, ddof=1, method="non-overlapping", window_size=None
    ):
        """
        Legacy wrapper for test compatibility. Returns only CI tuple.
        """
        results = self._confidence_interval(
            column_name=column_name, ddof=ddof, method=method, window_size=window_size
        )
        if column_name is None:
            return {
                col: val["confidence_interval"]
                for col, val in results.items()
                if "confidence_interval" in val
            }
        col = column_name if isinstance(column_name, str) else list(results.keys())[0]
        return results[col]["confidence_interval"]

    def optimal_window_size(self, method="sliding"):
        """
        Stub for compatibility. Return a default or best-guess window size.
        """
        # Just return a default for now (since the real logic is probably more complex)
        return 1

    def effective_sample_size_below(self, column_names=None, alpha=0.05):
        """
        Stub for compatibility with legacy test. Returns dummy value.
        """
        # We could implement a real one if needed; for now, return 0 for all columns.
        if column_names is None:
            column_names = [col for col in self.df.columns if col != "time"]
        elif isinstance(column_names, str):
            column_names = [column_names]
        return {col: 0 for col in column_names}<|MERGE_RESOLUTION|>--- conflicted
+++ resolved
@@ -40,10 +40,7 @@
     return list(reversed(out))
 
 
-<<<<<<< HEAD
-
-=======
->>>>>>> 8a8a0f02
+
 def to_native_types(obj):
     """
     Recursively convert NumPy scalar and array types in nested structures to native Python types.
@@ -119,7 +116,6 @@
 
         Private helper; not intended for external use.
         """
-<<<<<<< HEAD
         options = {k: v for k, v in options.items() if k not in ('self', 'cls', '__class__')}
         self._history.append({
             "operation": operation,
@@ -136,13 +132,6 @@
         return deduplicate_history(self._history)
     
     
-=======
-        options = {
-            k: v for k, v in options.items() if k not in ("self", "cls", "__class__")
-        }
-        self._history.append({"operation": operation, "options": options})
-
->>>>>>> 8a8a0f02
     def head(self, n=5):
         """
         Return the first `n` rows of the underlying DataFrame.
@@ -219,16 +208,7 @@
             New DataStream containing the trimmed data, or empty if trimming failed.
             Operation metadata and any messages are in the ._history attribute.
         """
-<<<<<<< HEAD
         # Check for stationarity
-=======
-        # --------- COMPATIBILITY PATCH: window_size or batch_size --------------
-        # if window_size is not None and batch_size != 10:  # 10 is your default batch_size
-        #    print("Warning: Both window_size and batch_size were specified. Using window_size.")
-        # if window_size is not None:
-        #    batch_size = window_size
-        # -----------------------------------------------------------------------
->>>>>>> 8a8a0f02
         stationary_result = self.is_stationary(column_name)
         is_stat = (
             stationary_result.get(column_name, False)
@@ -250,18 +230,9 @@
                 "Steady-state trimming requires stationary data."
             )
             new_history.append({"operation": "trim", "options": options})
-<<<<<<< HEAD
             # Return a DataStream with an empty dataframe, but history is preserved
             empty_df = self.df.iloc[0:0].copy()
             return DataStream(empty_df, _history=new_history)
-=======
-            return {
-                "results": None,
-                "metadata": deduplicate_history(new_history),
-                "message": options["message"],
-            }
-            # return {"results": None, "metadata": deduplicate_history(new_history)}
->>>>>>> 8a8a0f02
 
         # Preprocess
         data = self.df[self.df["time"] >= start_time].reset_index(drop=True)
@@ -302,29 +273,13 @@
                 self.df["time"] >= steady_state_start_time, ["time", column_name]
             ].reset_index(drop=True)
             new_history.append({"operation": "trim", "options": options})
-<<<<<<< HEAD
             return DataStream(trimmed_df, _history=new_history)
-=======
-            return {
-                "results": DataStream(trimmed_df, _history=new_history),
-                "metadata": deduplicate_history(new_history),
-            }
->>>>>>> 8a8a0f02
         else:
             options["message"] = (
                 f"Steady-state start time could not be determined for column '{column_name}'."
             )
             new_history.append({"operation": "trim", "options": options})
-<<<<<<< HEAD
             return DataStream(self.df.iloc[0:0].copy(), _history=new_history)
-=======
-            return {
-                "results": None,
-                "metadata": deduplicate_history(new_history),
-                "message": options["message"],
-            }
-            # return {"results": None, "metadata": deduplicate_history(new_history)}
->>>>>>> 8a8a0f02
 
     @staticmethod
     def find_steady_state_std(data, column_name, window_size=10, robust=True):
