--- conflicted
+++ resolved
@@ -39,11 +39,6 @@
             seen.add(op)
     return list(reversed(out))
 
-
-<<<<<<< HEAD
-=======
-
->>>>>>> 0316150d
 def to_native_types(obj):
     """
     Recursively convert NumPy scalar and array types in nested structures to native Python types.
@@ -212,16 +207,7 @@
             New DataStream containing the trimmed data, or empty if trimming failed.
             Operation metadata and any messages are in the ._history attribute.
         """
-<<<<<<< HEAD
-        # --------- COMPATIBILITY PATCH: window_size or batch_size --------------
-        # if window_size is not None and batch_size != 10:  # 10 is your default batch_size
-        #    print("Warning: Both window_size and batch_size were specified. Using window_size.")
-        # if window_size is not None:
-        #    batch_size = window_size
-        # -----------------------------------------------------------------------
-=======
         # Check for stationarity
->>>>>>> 0316150d
         stationary_result = self.is_stationary(column_name)
         is_stat = (
             stationary_result.get(column_name, False)
